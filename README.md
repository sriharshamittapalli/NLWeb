--- conflicted
+++ resolved
@@ -55,18 +55,11 @@
 
 ### Getting Started
 
-<<<<<<< HEAD
-- [Hello world on your laptop](docs/nlweb-hello-world.md)
-- [Running it on Azure](docs/setup-azure.md)
-- [Running with Docker](docs/docker.md)
-- Running it on GCP... coming soon
-- Running it AWS... coming soon
-=======
-* [Hello World on Your Laptop](docs/nlweb-hello-world.md)
-* [Running on Azure](docs/setup-azure.md)
+* [Hello world on your laptop](docs/nlweb-hello-world.md)
+* [Running it on Azure](docs/setup-azure.md)
+* [Running with Docker](docs/docker.md)
 * Running on GCP — *coming soon*
 * Running on AWS — *coming soon*
->>>>>>> 52dd32c7
 
 ### NLWeb Details
 
