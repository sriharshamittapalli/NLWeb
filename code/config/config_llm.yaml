--- conflicted
+++ resolved
@@ -4,10 +4,6 @@
   openai:
     api_key_env: OPENAI_API_KEY
     api_endpoint_env: OPENAI_ENDPOINT
-<<<<<<< HEAD
-=======
-    embedding_model_env: text-embedding-3-small
->>>>>>> 0f3e3350
     models:
       high: gpt-4.1
       low: gpt-4.1-mini
@@ -28,11 +24,6 @@
     api_key_env: AZURE_OPENAI_API_KEY
     api_endpoint_env: AZURE_OPENAI_ENDPOINT
     api_version_env: "2024-12-01-preview"
-<<<<<<< HEAD
-=======
-    embedding_model_env: text-embedding-3-small
-    azure_embedding_api_version: "2024-10-21"
->>>>>>> 0f3e3350
     models:
       high: gpt-4.1
       low: gpt-4.1-mini
@@ -52,7 +43,7 @@
     models:
       high: deepseek-coder-33b
       low: deepseek-coder-7b
-<<<<<<< HEAD
+
       
   snowflake:
     api_key_env: SNOWFLAKE_API_KEY
@@ -60,15 +51,4 @@
     api_version_env: "2024-12-01"
     models:
       high: arctic-1.0
-      low: arctic-0.5
-=======
-
-  snowflake:
-    api_key_env: SNOWFLAKE_PAT
-    api_endpoint_env: SNOWFLAKE_ACCOUNT_URL
-    embedding_model_env: SNOWFLAKE_EMBEDDING_MODEL
-    # From: https://docs.snowflake.com/en/user-guide/snowflake-cortex/llm-functions#availability
-    models:
-      high: claude-3-5-sonnet
-      low: llama3.1-8b
->>>>>>> 0f3e3350
+      low: arctic-0.5