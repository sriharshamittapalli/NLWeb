/**
 * ChatInterface Class
 * Handles the UI and message processing for the chat interface
 */

import { ManagedEventSource } from './managed-event-source.js';
import { JsonRenderer, TypeRendererFactory, jsonLdToHtml, escapeHtml } from './utils.js';
import { RecipeRenderer } from './recipe-renderer.js'; 

export class ChatInterface {
  /**
   * Creates a new ChatInterface
   * 
   * @param {string} site - The site to use for search
   * @param {string} display_mode - The display mode
   * @param {string} generate_mode - The generate mode
   * @param {boolean} appendElements - Whether to append interface elements immediately
   */
  constructor(site = null, display_mode = "dropdown", generate_mode = "list", appendElements = true) {
    // Initialize properties
    this.site = site;
    this.display_mode = display_mode;
    this.generate_mode = generate_mode;
    this.eventSource = null;
    this.dotsStillThere = false;
    this.debug_mode = false;
    
    // Create JSON renderer
    this.jsonRenderer = new JsonRenderer();
    TypeRendererFactory.registerAll(this.jsonRenderer);
    TypeRendererFactory.registerRenderer(RecipeRenderer, this.jsonRenderer);
  
    // Parse URL parameters
    this.parseUrlParams();
    
    // Create UI elements but don't append yet if appendElements is false
    this.createInterface(display_mode, appendElements);
    this.bindEvents();
    
    // Reset state
    this.resetChatState();
    
    // Process initial query if provided in URL
    if (this.initialQuery) {
      this.sendMessage(decodeURIComponent(this.initialQuery));
    }
  }

  /**
   * Parses URL parameters for configuration
   */
  parseUrlParams() {
    const urlParams = new URLSearchParams(window.location.search);
    this.initialQuery = urlParams.get('query');
    const prevMessagesStr = urlParams.get('prev');
    const contextUrl = urlParams.get('context_url');
    const urlGenerateMode = urlParams.get('generate_mode');
    
    if (urlGenerateMode) {
      this.generate_mode = urlGenerateMode;
    }
    
    try {
      this.prevMessages = prevMessagesStr ? JSON.parse(decodeURIComponent(prevMessagesStr)) : [];
    } catch (e) {
      console.error('Error parsing previous messages:', e);
      this.prevMessages = [];
    }
  }

  /**
   * Resets the chat state
   */
  resetChatState() {
    if (this.messagesArea) {
      this.messagesArea.innerHTML = '';
    }
    this.messages = [];
    this.prevMessages =  [];
    this.currentMessage = [];
    this.currentItems = [];
    this.itemToRemember = [];
    this.thisRoundSummary = null;
    this.num_results_sent = 0;
  }

  /**
   * Creates the interface elements
   * 
   * @param {string} display_mode - The display mode
   * @param {boolean} appendElements - Whether to append elements immediately
   */
  createInterface(display_mode = "dropdown", appendElements = true) {
    // Get main container reference but don't append to it yet
    this.container = document.getElementById('chat-container');
    
    // Create messages area
    this.messagesArea = document.createElement('div');
    this.messagesArea.className = (display_mode === "dropdown" ? 'messages' : 'messages_full');
    
    // Create input area
    this.inputArea = document.createElement('div');
    this.inputArea.className = (display_mode === "dropdown" ? 'input-area' : 'input-area_full');

    // Create input field
    this.input = document.createElement('textarea');
    this.input.className = 'message-input';
    this.input.placeholder = 'Type your message...';
    this.input.style.minHeight = '60px'; // Set minimum height
    this.input.style.height = '60px'; // Initial height
    this.input.rows = 1; // Start with one row
    this.input.style.resize = 'none'; // Prevent manual resizing
    this.input.style.overflow = 'hidden'; // Hide scrollbar

    // Create send button
    this.sendButton = document.createElement('button');
    this.sendButton.className = 'send-button';
    this.sendButton.textContent = 'Send';

    // Assemble the input area
    this.inputArea.appendChild(this.input);
    this.inputArea.appendChild(this.sendButton);
    
    // Append to container if requested
    if (appendElements) {
      this.appendInterfaceElements(this.container);
    }
  }
  
  /**
   * Appends the interface elements to the specified container
   * 
   * @param {HTMLElement} container - The container to append to
   */
  appendInterfaceElements(container) {
    container.appendChild(this.messagesArea);
    container.appendChild(this.inputArea);
  }

  /**
   * Binds event handlers to UI elements
   */
  bindEvents() {
    // Send message on button click
    this.sendButton.addEventListener('click', () => this.sendMessage());

    // Send message on Enter (but allow Shift+Enter for new lines)
    this.input.addEventListener('keydown', (e) => {
      if (e.key === 'Enter' && !e.shiftKey) {
        e.preventDefault();
        this.sendMessage();
      }
    });
    
    // Auto-resize textarea based on content
    this.input.addEventListener('input', () => {
      // Reset height to auto first to correctly calculate new height
      this.input.style.height = 'auto';
      
      // Set new height based on scrollHeight, with a minimum height
      const newHeight = Math.max(60, Math.min(this.input.scrollHeight, 150));
      this.input.style.height = newHeight + 'px';
    });
  }

  /**
   * Sends a message
   * 
   * @param {string} query - The message to send
   */
  sendMessage(query = null) {
    const message = query || this.input.value.trim();
    if (!message) return;

    // Add user message
    this.addMessage(message, 'user');
    this.currentMessage = message;
    this.input.value = '';
    
    // Reset input field height
    this.input.style.height = '60px';

    // Get response
    this.getResponse(message);
  }

  /**
   * Adds a message to the chat
   * 
   * @param {string} content - The message content
   * @param {string} sender - The sender (user or assistant)
   */
  addMessage(content, sender) {
    const messageDiv = document.createElement('div');
    messageDiv.className = `message ${sender}-message`;
    
    if (sender === "user") {
      this.lastUserMessageDiv = messageDiv;
      const scrollDiv = document.createElement('span');
      scrollDiv.id = this.quickHash(content.toString());
      messageDiv.appendChild(scrollDiv);
      messageDiv.appendChild(document.createElement('br'));
      messageDiv.appendChild(document.createElement('br'));
      this.scrollDiv = scrollDiv;
    }
    
    const bubble = document.createElement('div');
    bubble.className = 'message-bubble';
    
    let parsedContent;
    try {
      parsedContent = JSON.parse(content);
    } catch (e) {
      parsedContent = content;
    }
    
    if (Array.isArray(parsedContent)) {
      // Safer approach: Create DOM elements instead of using innerHTML
      parsedContent.forEach(obj => {
        const itemElement = this.createJsonItemHtml(obj);
        bubble.appendChild(itemElement);
        
        // Add line breaks between items
        if (parsedContent.indexOf(obj) < parsedContent.length - 1) {
          bubble.appendChild(document.createElement('br'));
          bubble.appendChild(document.createElement('br'));
        }
      });
    } else {
      // Use textContent for regular messages to prevent XSS
      bubble.textContent = content;
    }

    messageDiv.appendChild(bubble);
    this.messagesArea.appendChild(messageDiv);
    
    // Scroll to the bottom to show the new message
    this.scrollToBottom();

    this.messages.push({ content, sender });
    this.currentMessage = "";
  }
  
  /**
   * Scrolls the message area to the bottom
   */
  scrollToBottom() {
    this.messagesArea.scrollTop = this.messagesArea.scrollHeight;
  }

  /**
   * Gets a response for the user's message
   * 
   * @param {string} message - The user's message
   */
  async getResponse(message) {
    // Add loading state
    const loadingDots = '...';
    this.addMessage(loadingDots, 'assistant');
    this.dotsStillThere = true;
 
    try {
      console.log("generate_mode", this.generate_mode);
      const selectedSite = (this.site || (this.siteSelect && this.siteSelect.value));
      const selectedDatabase = this.database || (this.dbSelect && this.dbSelect.value) || 'azure_ai_search_1';
      const prev = JSON.stringify(this.prevMessages);
      const generate_mode = this.generate_mode;
      const context_url = this.context_url && this.context_url.value ? this.context_url.value : '';
      
      // Generate a unique query ID
      const timestamp = new Date().getTime();
      const queryId = `query_${timestamp}_${Math.floor(Math.random() * 1000)}`;
      console.log("Generated query ID:", queryId);
      
      // Build query parameters
      const queryParams = new URLSearchParams();
      queryParams.append('query_id', queryId);
      queryParams.append('query', message);
      queryParams.append('site', selectedSite);
      queryParams.append('db', selectedDatabase);
      queryParams.append('generate_mode', generate_mode);
      queryParams.append('prev', prev);
      queryParams.append('item_to_remember', this.itemToRemember || '');
      queryParams.append('context_url', context_url);
      
      const queryString = queryParams.toString();
      const url = `/ask?${queryString}`;
      console.log("url", url);
      this.noResponse = true;
      this.eventSource = new ManagedEventSource(url);
      this.eventSource.query_id = queryId;
      this.eventSource.connect(this);
      this.prevMessages.push(message);
    } catch (error) {
      console.error('Error fetching response:', error);
    }
  }
  

  /**
   * Handles the first message by removing loading dots
   */
  handleFirstMessage() {
    this.dotsStillThere = false;
    this.messagesArea.removeChild(this.messagesArea.lastChild);
  }

  /**
   * Creates HTML for a JSON item
   * 
   * @param {Object} item - The item data
   * @returns {HTMLElement} - The HTML element
   */
  createJsonItemHtml(item) {
    return this.jsonRenderer.createJsonItemHtml(item);
  }

<<<<<<< HEAD

=======
  /**
   * Creates title and link for an item
   * 
   * @param {Object} item - The item data
   * @param {HTMLElement} titleRow - The title row element
   */
  createTitleAndLink(item, titleRow) {
    // Title/link
    const titleLink = document.createElement('a');
    // Fix: Validate URL protocol before setting href
    if (item.url) {
      const sanitizedUrl = escapeHtml(item.url);
      // Only allow http: and https: protocols
      if (sanitizedUrl.startsWith('http://') || sanitizedUrl.startsWith('https://')) {
        titleLink.href = sanitizedUrl;
      } else {
        titleLink.href = '#'; // Default to # for invalid URLs
        console.warn('Blocked potentially unsafe URL:', sanitizedUrl);
      }
    } else {
      titleLink.href = '#';
    }
    
    const itemName = this.getItemName(item);
    // Safe text insertion
    titleLink.textContent = itemName;
    titleLink.className = 'item-title-link';
    titleRow.appendChild(titleLink);

    // Info icon
    const infoIcon = document.createElement('span');
    // Use a safer way to create the icon
    const imgElement = document.createElement('img');
    imgElement.src = '/info.png';
    imgElement.alt = 'Info';
    infoIcon.appendChild(imgElement);
    
    infoIcon.className = 'item-info-icon';
    // Sanitize tooltip content
    infoIcon.title = `${escapeHtml(item.explanation || '')} (score=${item.score || 0}) (Ranking time=${item.time || 0})`;
    titleRow.appendChild(infoIcon);

    contentDiv.appendChild(titleRow);
  }
  
>>>>>>> 2a9d4df2
  /**
   * Adds a visible URL to the content div
   * 
   * @param {Object} item - The item data
   * @param {HTMLElement} contentDiv - The content div
   */
  addVisibleUrl(item, contentDiv) {
    const visibleUrlLink = document.createElement("a");
    
    // Fix: Properly validate URL protocol before setting href
    if (item.siteUrl) {
      const sanitizedUrl = escapeHtml(item.siteUrl);
      // Only allow http: and https: protocols
      if (sanitizedUrl.startsWith('http://') || sanitizedUrl.startsWith('https://')) {
        // Additionally check if it's from a trusted domain
        if (this.isTrustedUrl(sanitizedUrl)) {
          visibleUrlLink.href = sanitizedUrl;
        } else {
          visibleUrlLink.href = '#'; // Default to # for untrusted domains
          console.warn('Blocked untrusted domain URL:', sanitizedUrl);
        }
      } else {
        visibleUrlLink.href = '#'; // Default to # for invalid protocols
        console.warn('Blocked potentially unsafe URL protocol:', sanitizedUrl);
      }
    } else {
      visibleUrlLink.href = '#';
    }
    
    // Use textContent for safe insertion
    visibleUrlLink.textContent = item.site || '';
    visibleUrlLink.className = 'item-site-link';
    contentDiv.appendChild(visibleUrlLink);
  }
  
  /**
   * Adds an image to the item if available
   * 
   * @param {Object} item - The item data
   * @param {HTMLElement} container - The container element
   */
  addImageIfAvailable(item, container) {
    if (item.schema_object) {
      const imgURL = this.extractImage(item.schema_object);
      if (imgURL) {
        const imageDiv = document.createElement('div');
        const img = document.createElement('img');
        
        // Fix: Validate URL protocol before setting src
        const sanitizedUrl = escapeHtml(imgURL);
        // Only allow safe protocols for images: http, https, and data
        if (sanitizedUrl.startsWith('http://') || 
            sanitizedUrl.startsWith('https://') || 
            sanitizedUrl.startsWith('data:image/')) {
          img.src = sanitizedUrl;
          img.alt = 'Item image';
          img.className = 'item-image';
          imageDiv.appendChild(img);
          container.appendChild(imageDiv);
        } else {
          console.warn('Blocked potentially unsafe image URL:', sanitizedUrl);
        }
      }
    }
  }
  

  /**
   * Gets the name of an item
   * 
   * @param {Object} item - The item data
   * @returns {string} - The item name
   */
  getItemName(item) {
    return this.jsonRenderer.getItemName(item);
  }

  /**
   * Generates a quick hash for a string
   * 
   * @param {string} string - The string to hash
   * @returns {number} - The hash value
   */
  quickHash(string) {
    let hash = 0;
    for (let i = 0; i < string.length; i++) {
      const char = string.charCodeAt(i);
      hash = (hash << 5) - hash + char;
      hash |= 0; // Convert to 32-bit integer
    }
    return hash;
  }

  /**
   * Creates an HTML element for an intermediate message
   * 
   * @param {string} message - The message
   * @returns {HTMLElement} - The HTML element
   */
  createIntermediateMessageHtml(message) {
    const container = document.createElement('div');
    container.className = 'intermediate-container';
    // Use textContent for safe insertion
    container.textContent = message || '';
    return container;
  }

  /**
   * Displays a memory message
   * 
   * @param {string} itemToRemember - The item to remember
   * @param {Object} chatInterface - The chat interface instance
   * @returns {HTMLElement} - The message element
   */
  memoryMessage(itemToRemember, chatInterface) { 
    if (itemToRemember) {
      const messageDiv = document.createElement('div');
      messageDiv.className = 'remember-message';
      // Use textContent for safe insertion
      messageDiv.textContent = itemToRemember;
      chatInterface.thisRoundRemembered = messageDiv;
      chatInterface.bubble.appendChild(messageDiv);
      return messageDiv;
    }
  }

  /**
   * Displays an ask user message
   * 
   * @param {string} message - The message
   * @param {Object} chatInterface - The chat interface instance
   */
  askUserMessage(message, chatInterface) { 
    console.log("askUserMessage", message);
    const messageDiv = document.createElement('div');
    messageDiv.className = 'ask-user-message';
    // Use textContent for safe insertion
    messageDiv.textContent = message || '';
    chatInterface.bubble.appendChild(messageDiv);
  }

  /**
   * Displays a site is irrelevant to query message
   * 
   * @param {string} message - The message
   * @param {Object} chatInterface - The chat interface instance
   */
  siteIsIrrelevantToQuery(message, chatInterface) { 
    console.log("siteIsIrrelevantToQuery", message);
    const messageDiv = document.createElement('div');
    messageDiv.className = 'site-is-irrelevant-to-query';
    // Use textContent for safe insertion
    messageDiv.textContent = message || '';
    chatInterface.bubble.appendChild(messageDiv);
  }

  /**
   * Displays an item details message
   * 
   * @param {string} itemDetails - The item details
   * @param {Object} chatInterface - The chat interface instance
   * @returns {HTMLElement} - The message element
   */
  itemDetailsMessage(itemDetails, chatInterface) { 
    if (itemDetails) {
      const messageDiv = document.createElement('div');
      messageDiv.className = 'item-details-message';
      // Use textContent for safe insertion
      messageDiv.textContent = itemDetails;
      chatInterface.thisRoundRemembered = messageDiv;
      chatInterface.bubble.appendChild(messageDiv);
      return messageDiv;
    }
  }

  
  /**
   * Resorts the results by score
   */
  resortResults() {
    if (this.currentItems.length > 0) {
      // Sort by score in descending order
      this.currentItems.sort((a, b) => b[0].score - a[0].score);
      
      // Clear existing children
      while (this.bubble.firstChild) {
        this.bubble.removeChild(this.bubble.firstChild);
      }
      
      // Add sorted content back in proper order
      if (this.thisRoundRemembered) {
        this.bubble.appendChild(this.thisRoundRemembered);
      }
      
      if (this.sourcesMessage) {
        this.bubble.appendChild(this.sourcesMessage);
      }
      
      if (this.thisRoundSummary) {
        this.bubble.appendChild(this.thisRoundSummary);
      }
      
      // Add sorted result items
      for (const [item, domItem] of this.currentItems) {
        this.bubble.appendChild(domItem);
      }
    }
  }

  /**
   * Creates HTML for insufficient results message
   * 
   * @returns {HTMLElement} - The HTML element
   */
  createInsufficientResultsHtml() {
    const container = document.createElement('div');
    container.className = 'intermediate-container';
    container.appendChild(document.createElement('br'));
    
    if (this.currentItems.length > 0) {
      container.textContent = "I couldn't find any more results that are relevant to your query.";
    } else {
      container.textContent = "I couldn't find any results that are relevant to your query.";
    }
    
    container.appendChild(document.createElement('br'));
    return container;
  }

  /**
   * Creates a debug string for the current items
   * 
   * @returns {string} - The debug string
   */
  createDebugString() {
    return jsonLdToHtml(this.currentItems);
  }

  /**
   * Sanitizes a URL to prevent javascript: protocol and other potentially dangerous URLs
   * 
   * @param {string} url - The URL to sanitize
   * @returns {string} - The sanitized URL
   */
  sanitizeUrl(url) {
    if (!url || typeof url !== 'string') return '#';
    
    // Remove leading and trailing whitespace
    const trimmedUrl = url.trim();
    
    // Check for javascript: protocol or other dangerous protocols
    const protocolPattern = /^(javascript|data|vbscript|file):/i;
    if (protocolPattern.test(trimmedUrl)) {
      return '#';
    }
    
    return trimmedUrl;
  }
}<|MERGE_RESOLUTION|>--- conflicted
+++ resolved
@@ -315,9 +315,7 @@
     return this.jsonRenderer.createJsonItemHtml(item);
   }
 
-<<<<<<< HEAD
-
-=======
+
   /**
    * Creates title and link for an item
    * 
@@ -363,7 +361,6 @@
     contentDiv.appendChild(titleRow);
   }
   
->>>>>>> 2a9d4df2
   /**
    * Adds a visible URL to the content div
    * 
